--- conflicted
+++ resolved
@@ -3,11 +3,8 @@
 import jax.numpy as jnp
 from jax import vmap
 from jax import random
-<<<<<<< HEAD
+
 from jax import jit
-from jax.ops import index, index_update
-=======
->>>>>>> 3939e905
 from jax.scipy.stats import norm as jax_normal
 from jax.tree_util import tree_map, tree_reduce
 
